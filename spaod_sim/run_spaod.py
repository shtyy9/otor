"""Command line driver for SPAO-D path selection experiments.

The script loads a YAML configuration, builds a Starlink-like topology and
invokes the solver to pick a routing path between two example ground stations.
Multiple replications can be evaluated in parallel via ``--seeds`` to better
utilise available CPU cores.
"""

import argparse
<<<<<<< HEAD
import os
from concurrent.futures import ProcessPoolExecutor

import pandas as pd
import yaml

from spaod.solver import AlgoCfg, select_path_for_pair
from spaod.topology import LinkCfg, TEParams, TopologyBuilder


def _run_seed(seed: int, config: str, alg: str):
    """Execute the solver for a single replication.

    Parameters
    ----------
    seed : int
        Random seed controlling stochastic components of the solver.
    config : str
        Path to the YAML configuration file.
    alg : str
        Name of the routing algorithm. Only ``"spaod"`` is implemented in this
        skeleton and will raise ``NotImplementedError`` otherwise.

    Returns
    -------
    dict
        Summary dictionary returned by :func:`spaod.solver.select_path_for_pair`.
    """

    if alg != "spaod":
        raise NotImplementedError(f"Algorithm '{alg}' is not implemented")

    cfg_path = config if os.path.isabs(config) else os.path.join(os.path.dirname(__file__), config)
    with open(cfg_path, "r") as fh:
        cfg = yaml.safe_load(fh)

    # Build topology according to config
    link_cfg = LinkCfg(
        isl_max_km=cfg["links"]["isl_max_km"],
        elev_min_deg=cfg["links"]["elev_min_deg"],
    )
    te_params = TEParams(
        dt=cfg["time"]["dt"],
        horizon_s=min(cfg["time"]["horizon_s"], 60),
        pat_mean_s=cfg["links"].get("pat_mean_s", 0.5),
    )
    const = cfg["constellation"]
    planes = min(const["planes"], 2)
    sats_per_plane = min(const["sats_per_plane"], 4)
    topo = TopologyBuilder(
        planes,
        sats_per_plane,
        const["inclination_deg"],
        const["altitude_m"],
        const.get("phase_factor", 1),
        link_cfg,
        te_params,
    )

    algo_cfg = AlgoCfg(
        K_paths=cfg["algo"].get("K_paths", 6),
        temp=cfg["algo"].get("temp", 0.6),
        alpha=cfg["algo"].get("alpha", 0.5),
        beta=cfg["algo"].get("beta", 1.0),
        gamma=cfg["algo"].get("gamma", 0.1),
        zeta=cfg["algo"].get("zeta", 0.5),
        risk_W_s=cfg["risk_window"].get("W_s", 30.0),
        risk_m_max=cfg["risk_window"].get("m_max", 2),
        risk_bound=cfg["risk_window"].get("bound", 0.2),
        tau_threshold=cfg["detector"].get("tau_threshold", 10.0),
        seed=seed,
    )

    ogs_path = os.path.join(os.path.dirname(__file__), "data", "ogs.csv")
    ogs_df = pd.read_csv(ogs_path)

    res = select_path_for_pair(ogs_df, 0, 1, topo, algo_cfg)
    risk = res.get("risk_upper", float("nan"))
    print(f"[Seed {seed}] chosen_idx={res['chosen_idx']} risk_upper={risk:.3f}")
    return res
=======
from concurrent.futures import ProcessPoolExecutor


def _run_seed(seed: int, config: str, alg: str):
    """Placeholder for a single simulation run."""
    print(f"[Seed {seed}] config={config} alg={alg}")
>>>>>>> 664b98d0


def main():
    """Entry point for the command line interface."""
    parser = argparse.ArgumentParser(description="SPAO-D simulation skeleton")
    parser.add_argument("--config", type=str, default="configs/starlink_1584.yaml")
    parser.add_argument(
        "--alg", type=str, default="spaod", choices=["spaod", "baseline_shortest", "baseline_random"]
    )
    parser.add_argument("--seeds", type=int, default=1)
    args = parser.parse_args()

<<<<<<< HEAD
    seeds = list(range(args.seeds))
    if len(seeds) > 1:
        with ProcessPoolExecutor() as exe:
            exe.map(_run_seed, seeds, [args.config] * len(seeds), [args.alg] * len(seeds))
    else:
        _run_seed(seeds[0], args.config, args.alg)

=======
    # Run each seed in its own process to better utilise CPU cores.
    seeds = list(range(args.seeds))
    if len(seeds) > 1:
        with ProcessPoolExecutor() as exe:
            exe.map(_run_seed, seeds, [args.config]*len(seeds), [args.alg]*len(seeds))
    else:
        _run_seed(seeds[0], args.config, args.alg)
>>>>>>> 664b98d0

if __name__ == "__main__":
    main()<|MERGE_RESOLUTION|>--- conflicted
+++ resolved
@@ -7,7 +7,6 @@
 """
 
 import argparse
-<<<<<<< HEAD
 import os
 from concurrent.futures import ProcessPoolExecutor
 
@@ -88,14 +87,7 @@
     risk = res.get("risk_upper", float("nan"))
     print(f"[Seed {seed}] chosen_idx={res['chosen_idx']} risk_upper={risk:.3f}")
     return res
-=======
-from concurrent.futures import ProcessPoolExecutor
 
-
-def _run_seed(seed: int, config: str, alg: str):
-    """Placeholder for a single simulation run."""
-    print(f"[Seed {seed}] config={config} alg={alg}")
->>>>>>> 664b98d0
 
 
 def main():
@@ -108,15 +100,7 @@
     parser.add_argument("--seeds", type=int, default=1)
     args = parser.parse_args()
 
-<<<<<<< HEAD
-    seeds = list(range(args.seeds))
-    if len(seeds) > 1:
-        with ProcessPoolExecutor() as exe:
-            exe.map(_run_seed, seeds, [args.config] * len(seeds), [args.alg] * len(seeds))
-    else:
-        _run_seed(seeds[0], args.config, args.alg)
 
-=======
     # Run each seed in its own process to better utilise CPU cores.
     seeds = list(range(args.seeds))
     if len(seeds) > 1:
@@ -124,7 +108,7 @@
             exe.map(_run_seed, seeds, [args.config]*len(seeds), [args.alg]*len(seeds))
     else:
         _run_seed(seeds[0], args.config, args.alg)
->>>>>>> 664b98d0
+
 
 if __name__ == "__main__":
     main()